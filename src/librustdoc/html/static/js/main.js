--- conflicted
+++ resolved
@@ -450,18 +450,15 @@
                 return;
             }
 
-            const div = document.createElement("div");
-            div.className = "block " + shortty;
             const h3 = document.createElement("h3");
             h3.innerHTML = `<a href="index.html#${id}">${longty}</a>`;
-            div.appendChild(h3);
             const ul = document.createElement("ul");
+            ul.className = "block " + shortty;
 
             for (const item of filtered) {
                 const name = item[0];
                 const desc = item[1]; // can be null
 
-                let klass = shortty;
                 let path;
                 if (shortty === "mod") {
                     path = name + "/index.html";
@@ -469,20 +466,19 @@
                     path = shortty + "." + name + ".html";
                 }
                 const current_page = document.location.href.split("/").pop();
-                if (path === current_page) {
-                    klass += " current";
-                }
                 const link = document.createElement("a");
                 link.href = path;
                 link.title = desc;
-                link.className = klass;
+                if (path === current_page) {
+                    link.className = "current";
+                }
                 link.textContent = name;
                 const li = document.createElement("li");
                 li.appendChild(link);
                 ul.appendChild(li);
             }
-            div.appendChild(ul);
-            sidebar.appendChild(div);
+            sidebar.appendChild(h3);
+            sidebar.appendChild(ul);
         }
 
         if (sidebar) {
@@ -530,7 +526,7 @@
         }
 
         let currentNbImpls = implementors.getElementsByClassName("impl").length;
-        const traitName = document.querySelector("h1.fqn > .in-band > .trait").textContent;
+        const traitName = document.querySelector("h1.fqn > .trait").textContent;
         const baseIdName = "impl-" + traitName + "-";
         const libs = Object.getOwnPropertyNames(imp);
         // We don't want to include impls from this JS file, when the HTML already has them.
@@ -563,7 +559,6 @@
                 const code = document.createElement("h3");
                 code.innerHTML = struct[TEXT_IDX];
                 addClass(code, "code-header");
-                addClass(code, "in-band");
 
                 onEachLazy(code.getElementsByTagName("a"), elem => {
                     const href = elem.getAttribute("href");
@@ -601,27 +596,25 @@
             return;
         }
         // Draw a convenient sidebar of known crates if we have a listing
-        const div = document.createElement("div");
-        div.className = "block crate";
-        div.innerHTML = "<h3>Crates</h3>";
+        const h3 = document.createElement("h3");
+        h3.innerHTML = "Crates";
         const ul = document.createElement("ul");
-        div.appendChild(ul);
+        ul.className = "block crate";
 
         for (const crate of window.ALL_CRATES) {
-            let klass = "crate";
-            if (window.rootPath !== "./" && crate === window.currentCrate) {
-                klass += " current";
-            }
             const link = document.createElement("a");
             link.href = window.rootPath + crate + "/index.html";
-            link.className = klass;
+            if (window.rootPath !== "./" && crate === window.currentCrate) {
+                link.className = "current";
+            }
             link.textContent = crate;
 
             const li = document.createElement("li");
             li.appendChild(link);
             ul.appendChild(li);
         }
-        sidebarElems.appendChild(div);
+        sidebarElems.appendChild(h3);
+        sidebarElems.appendChild(ul);
     }
 
     function expandAllDocs() {
@@ -703,74 +696,74 @@
         }
     }());
 
+    window.rustdoc_add_line_numbers_to_examples = () => {
+        onEachLazy(document.getElementsByClassName("rust-example-rendered"), x => {
+            const parent = x.parentNode;
+            const line_numbers = parent.querySelectorAll(".example-line-numbers");
+            if (line_numbers.length > 0) {
+                return;
+            }
+            const count = x.textContent.split("\n").length;
+            const elems = [];
+            for (let i = 0; i < count; ++i) {
+                elems.push(i + 1);
+            }
+            const node = document.createElement("pre");
+            addClass(node, "example-line-numbers");
+            node.innerHTML = elems.join("\n");
+            parent.insertBefore(node, x);
+        });
+    };
+
+    window.rustdoc_remove_line_numbers_from_examples = () => {
+        onEachLazy(document.getElementsByClassName("rust-example-rendered"), x => {
+            const parent = x.parentNode;
+            const line_numbers = parent.querySelectorAll(".example-line-numbers");
+            for (const node of line_numbers) {
+                parent.removeChild(node);
+            }
+        });
+    };
+
     (function() {
         // To avoid checking on "rustdoc-line-numbers" value on every loop...
         if (getSettingValue("line-numbers") === "true") {
-            onEachLazy(document.getElementsByClassName("rust-example-rendered"), x => {
-                const count = x.textContent.split("\n").length;
-                const elems = [];
-                for (let i = 0; i < count; ++i) {
-                    elems.push(i + 1);
-                }
-                const node = document.createElement("pre");
-                addClass(node, "line-number");
-                node.innerHTML = elems.join("\n");
-                x.parentNode.insertBefore(node, x);
-            });
+            window.rustdoc_add_line_numbers_to_examples();
         }
     }());
 
     let oldSidebarScrollPosition = null;
 
-<<<<<<< HEAD
-    function showSidebar() {
-        if (window.innerWidth < window.RUSTDOC_MOBILE_BREAKPOINT) {
-=======
     // Scroll locking used both here and in source-script.js
 
     window.rustdocMobileScrollLock = function() {
         const mobile_topbar = document.querySelector(".mobile-topbar");
         if (window.innerWidth <= window.RUSTDOC_MOBILE_BREAKPOINT) {
->>>>>>> b1ab3b73
             // This is to keep the scroll position on mobile.
             oldSidebarScrollPosition = window.scrollY;
             document.body.style.width = `${document.body.offsetWidth}px`;
             document.body.style.position = "fixed";
             document.body.style.top = `-${oldSidebarScrollPosition}px`;
-<<<<<<< HEAD
-            document.querySelector(".mobile-topbar").style.top = `${oldSidebarScrollPosition}px`;
-            document.querySelector(".mobile-topbar").style.position = "relative";
-=======
             if (mobile_topbar) {
                 mobile_topbar.style.top = `${oldSidebarScrollPosition}px`;
                 mobile_topbar.style.position = "relative";
             }
->>>>>>> b1ab3b73
         } else {
             oldSidebarScrollPosition = null;
         }
     };
 
-<<<<<<< HEAD
-    function hideSidebar() {
-=======
     window.rustdocMobileScrollUnlock = function() {
         const mobile_topbar = document.querySelector(".mobile-topbar");
->>>>>>> b1ab3b73
         if (oldSidebarScrollPosition !== null) {
             // This is to keep the scroll position on mobile.
             document.body.style.width = "";
             document.body.style.position = "";
             document.body.style.top = "";
-<<<<<<< HEAD
-            document.querySelector(".mobile-topbar").style.top = "";
-            document.querySelector(".mobile-topbar").style.position = "";
-=======
             if (mobile_topbar) {
                 mobile_topbar.style.top = "";
                 mobile_topbar.style.position = "";
             }
->>>>>>> b1ab3b73
             // The scroll position is lost when resetting the style, hence why we store it in
             // `oldSidebarScrollPosition`.
             window.scrollTo(0, oldSidebarScrollPosition);
