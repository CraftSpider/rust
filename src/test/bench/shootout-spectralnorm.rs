// The Computer Language Benchmarks Game
// http://benchmarksgame.alioth.debian.org/
//
// contributed by the Rust Project Developers

// Copyright (c) 2012-2014 The Rust Project Developers
//
// All rights reserved.
//
// Redistribution and use in source and binary forms, with or without
// modification, are permitted provided that the following conditions
// are met:
//
// - Redistributions of source code must retain the above copyright
//   notice, this list of conditions and the following disclaimer.
//
// - Redistributions in binary form must reproduce the above copyright
//   notice, this list of conditions and the following disclaimer in
//   the documentation and/or other materials provided with the
//   distribution.
//
// - Neither the name of "The Computer Language Benchmarks Game" nor
//   the name of "The Computer Language Shootout Benchmarks" nor the
//   names of its contributors may be used to endorse or promote
//   products derived from this software without specific prior
//   written permission.
//
// THIS SOFTWARE IS PROVIDED BY THE COPYRIGHT HOLDERS AND CONTRIBUTORS
// "AS IS" AND ANY EXPRESS OR IMPLIED WARRANTIES, INCLUDING, BUT NOT
// LIMITED TO, THE IMPLIED WARRANTIES OF MERCHANTABILITY AND FITNESS
// FOR A PARTICULAR PURPOSE ARE DISCLAIMED. IN NO EVENT SHALL THE
// COPYRIGHT OWNER OR CONTRIBUTORS BE LIABLE FOR ANY DIRECT, INDIRECT,
// INCIDENTAL, SPECIAL, EXEMPLARY, OR CONSEQUENTIAL DAMAGES
// (INCLUDING, BUT NOT LIMITED TO, PROCUREMENT OF SUBSTITUTE GOODS OR
// SERVICES; LOSS OF USE, DATA, OR PROFITS; OR BUSINESS INTERRUPTION)
// HOWEVER CAUSED AND ON ANY THEORY OF LIABILITY, WHETHER IN CONTRACT,
// STRICT LIABILITY, OR TORT (INCLUDING NEGLIGENCE OR OTHERWISE)
// ARISING IN ANY WAY OUT OF THE USE OF THIS SOFTWARE, EVEN IF ADVISED
// OF THE POSSIBILITY OF SUCH DAMAGE.

// no-pretty-expanded FIXME #15189

#![allow(non_snake_case)]
#![feature(unboxed_closures)]

use std::iter::{repeat, AdditiveIterator};
use std::thread;
use std::mem;
use std::num::Float;
use std::os;
use std::env;
use std::raw::Repr;
use std::simd::f64x2;

fn main() {
    let mut args = env::args();
    let answer = spectralnorm(if env::var_os("RUST_BENCH").is_some() {
        5500
    } else if args.len() < 2 {
        2000
    } else {
        args.nth(1).unwrap().parse().unwrap()
    });
    println!("{:.9}", answer);
}

fn spectralnorm(n: uint) -> f64 {
    assert!(n % 2 == 0, "only even lengths are accepted");
    let mut u = repeat(1.0).take(n).collect::<Vec<_>>();
    let mut v = u.clone();
    let mut tmp = v.clone();
    for _ in 0u..10 {
        mult_AtAv(&u, &mut v, &mut tmp);
        mult_AtAv(&v, &mut u, &mut tmp);
    }
    (dot(&u, &v) / dot(&v, &v)).sqrt()
}

fn mult_AtAv(v: &[f64], out: &mut [f64], tmp: &mut [f64]) {
    mult_Av(v, tmp);
    mult_Atv(tmp, out);
}

fn mult_Av(v: &[f64], out: &mut [f64]) {
    parallel(out, |start, out| mult(v, out, start, |i, j| A(i, j)));
}

fn mult_Atv(v: &[f64], out: &mut [f64]) {
    parallel(out, |start, out| mult(v, out, start, |i, j| A(j, i)));
}

fn mult<F>(v: &[f64], out: &mut [f64], start: uint, a: F)
           where F: Fn(uint, uint) -> f64 {
    for (i, slot) in out.iter_mut().enumerate().map(|(i, s)| (i + start, s)) {
        let mut sum = f64x2(0.0, 0.0);
        for (j, chunk) in v.chunks(2).enumerate().map(|(j, s)| (2 * j, s)) {
            let top = f64x2(chunk[0], chunk[1]);
            let bot = f64x2(a(i, j), a(i, j + 1));
            sum += top / bot;
        }
        let f64x2(a, b) = sum;
        *slot = a + b;
    }
}

fn A(i: uint, j: uint) -> f64 {
    ((i + j) * (i + j + 1) / 2 + i + 1) as f64
}

fn dot(v: &[f64], u: &[f64]) -> f64 {
    v.iter().zip(u.iter()).map(|(a, b)| *a * *b).sum()
}


// Executes a closure in parallel over the given mutable slice. The closure `f`
// is run in parallel and yielded the starting index within `v` as well as a
// sub-slice of `v`.
fn parallel<'a,T, F>(v: &mut [T], ref f: F)
                  where T: Send + Sync + 'a,
                        F: Fn(uint, &mut [T]) + Sync + 'a {
    let size = v.len() / os::num_cpus() + 1;
    v.chunks_mut(size).enumerate().map(|(i, chunk)| {
<<<<<<< HEAD
        // Need to convert `f` and `chunk` to something that can cross the task
        // boundary.
        let f = Racy(&f as *const _ as *const uint);
        let raw = Racy(chunk.repr());
        thread::spawn(move|| {
            let f = f.0 as *const F;
            unsafe { (*f)(i * size, mem::transmute(raw.0)) }
=======
        Thread::scoped(move|| {
            f(i * size, chunk)
>>>>>>> 7a14f499
        })
    }).collect::<Vec<_>>();
}<|MERGE_RESOLUTION|>--- conflicted
+++ resolved
@@ -120,18 +120,8 @@
                         F: Fn(uint, &mut [T]) + Sync + 'a {
     let size = v.len() / os::num_cpus() + 1;
     v.chunks_mut(size).enumerate().map(|(i, chunk)| {
-<<<<<<< HEAD
-        // Need to convert `f` and `chunk` to something that can cross the task
-        // boundary.
-        let f = Racy(&f as *const _ as *const uint);
-        let raw = Racy(chunk.repr());
-        thread::spawn(move|| {
-            let f = f.0 as *const F;
-            unsafe { (*f)(i * size, mem::transmute(raw.0)) }
-=======
-        Thread::scoped(move|| {
+        thread::scoped(move|| {
             f(i * size, chunk)
->>>>>>> 7a14f499
         })
     }).collect::<Vec<_>>();
 }