// Copyright 2012-2015 The Rust Project Developers. See the COPYRIGHT
// file at the top-level directory of this distribution and at
// http://rust-lang.org/COPYRIGHT.
//
// Licensed under the Apache License, Version 2.0 <LICENSE-APACHE or
// http://www.apache.org/licenses/LICENSE-2.0> or the MIT license
// <LICENSE-MIT or http://opensource.org/licenses/MIT>, at your
// option. This file may not be copied, modified, or distributed
// except according to those terms.

//! A pointer type for heap allocation.
//!
//! `Box<T>`, casually referred to as a 'box', provides the simplest form of heap allocation in
//! Rust. Boxes provide ownership for this allocation, and drop their contents when they go out of
//! scope.
//!
//! Boxes are useful in two situations: recursive data structures, and occasionally when returning
//! data. [The Pointer chapter of the Book](../../../book/pointers.html#best-practices-1) explains
//! these cases in detail.
//!
//! # Examples
//!
//! Creating a box:
//!
//! ```
//! let x = Box::new(5);
//! ```
//!
//! Creating a recursive data structure:
//!
//! ```
//! #[derive(Show)]
//! enum List<T> {
//!     Cons(T, Box<List<T>>),
//!     Nil,
//! }
//!
//! fn main() {
//!     let list: List<i32> = List::Cons(1, Box::new(List::Cons(2, Box::new(List::Nil))));
//!     println!("{:?}", list);
//! }
//! ```
//!
//! This will print `Cons(1i32, Box(Cons(2i32, Box(Nil))))`.

#![stable(feature = "rust1", since = "1.0.0")]

use core::any::Any;
use core::clone::Clone;
use core::cmp::{PartialEq, PartialOrd, Eq, Ord, Ordering};
use core::default::Default;
use core::error::{Error, FromError};
use core::fmt;
use core::hash::{self, Hash};
use core::iter::Iterator;
use core::marker::Sized;
use core::mem;
use core::ops::{Deref, DerefMut};
use core::option::Option;
use core::ptr::Unique;
use core::raw::TraitObject;
use core::result::Result::{Ok, Err};
use core::result::Result;

/// A value that represents the heap. This is the default place that the `box` keyword allocates
/// into when no place is supplied.
///
/// The following two examples are equivalent:
///
/// ```rust
/// #![feature(box_syntax)]
/// use std::boxed::HEAP;
///
/// fn main() {
///     let foo = box(HEAP) 5;
///     let foo = box 5;
/// }
/// ```
#[lang = "exchange_heap"]
#[unstable(feature = "alloc",
           reason = "may be renamed; uncertain about custom allocator design")]
pub static HEAP: () = ();

/// A pointer type for heap allocation.
///
/// See the [module-level documentation](../../std/boxed/index.html) for more.
#[lang = "owned_box"]
#[stable(feature = "rust1", since = "1.0.0")]
pub struct Box<T>(Unique<T>);

impl<T> Box<T> {
<<<<<<< HEAD
    /// Moves `x` into a freshly allocated box on the global exchange heap.
    #[stable(feature = "rust1", since = "1.0.0")]
=======
    /// Allocates memory on the heap and then moves `x` into it.
    ///
    /// # Examples
    ///
    /// ```
    /// let x = Box::new(5);
    /// ```
    #[stable]
>>>>>>> 0430a43d
    pub fn new(x: T) -> Box<T> {
        box x
    }
}

#[stable(feature = "rust1", since = "1.0.0")]
impl<T: Default> Default for Box<T> {
    #[stable(feature = "rust1", since = "1.0.0")]
    fn default() -> Box<T> { box Default::default() }
}

#[stable(feature = "rust1", since = "1.0.0")]
impl<T> Default for Box<[T]> {
    #[stable(feature = "rust1", since = "1.0.0")]
    fn default() -> Box<[T]> { box [] }
}

#[stable(feature = "rust1", since = "1.0.0")]
impl<T: Clone> Clone for Box<T> {
    /// Returns a new box with a `clone()` of this box's contents.
    ///
    /// # Examples
    ///
    /// ```
    /// let x = Box::new(5);
    /// let y = x.clone();
    /// ```
    #[inline]
    fn clone(&self) -> Box<T> { box {(**self).clone()} }

    /// Copies `source`'s contents into `self` without creating a new allocation.
    ///
    /// # Examples
    ///
    /// ```
    /// let x = Box::new(5);
    /// let mut y = Box::new(10);
    ///
    /// y.clone_from(&x);
    ///
    /// assert_eq!(*y, 5);
    /// ```
    #[inline]
    fn clone_from(&mut self, source: &Box<T>) {
        (**self).clone_from(&(**source));
    }
}

#[stable(feature = "rust1", since = "1.0.0")]
impl<T: ?Sized + PartialEq> PartialEq for Box<T> {
    #[inline]
    fn eq(&self, other: &Box<T>) -> bool { PartialEq::eq(&**self, &**other) }
    #[inline]
    fn ne(&self, other: &Box<T>) -> bool { PartialEq::ne(&**self, &**other) }
}
#[stable(feature = "rust1", since = "1.0.0")]
impl<T: ?Sized + PartialOrd> PartialOrd for Box<T> {
    #[inline]
    fn partial_cmp(&self, other: &Box<T>) -> Option<Ordering> {
        PartialOrd::partial_cmp(&**self, &**other)
    }
    #[inline]
    fn lt(&self, other: &Box<T>) -> bool { PartialOrd::lt(&**self, &**other) }
    #[inline]
    fn le(&self, other: &Box<T>) -> bool { PartialOrd::le(&**self, &**other) }
    #[inline]
    fn ge(&self, other: &Box<T>) -> bool { PartialOrd::ge(&**self, &**other) }
    #[inline]
    fn gt(&self, other: &Box<T>) -> bool { PartialOrd::gt(&**self, &**other) }
}
#[stable(feature = "rust1", since = "1.0.0")]
impl<T: ?Sized + Ord> Ord for Box<T> {
    #[inline]
    fn cmp(&self, other: &Box<T>) -> Ordering {
        Ord::cmp(&**self, &**other)
    }
}
#[stable(feature = "rust1", since = "1.0.0")]
impl<T: ?Sized + Eq> Eq for Box<T> {}

impl<S: hash::Hasher, T: ?Sized + Hash<S>> Hash<S> for Box<T> {
    #[inline]
    fn hash(&self, state: &mut S) {
        (**self).hash(state);
    }
}

/// Extension methods for an owning `Any` trait object.
#[unstable(feature = "alloc",
           reason = "this trait will likely disappear once compiler bugs blocking \
                     a direct impl on `Box<Any>` have been fixed ")]
// FIXME(#18737): this should be a direct impl on `Box<Any>`. If you're
//                removing this please make sure that you can downcase on
//                `Box<Any + Send>` as well as `Box<Any>`
pub trait BoxAny {
    /// Returns the boxed value if it is of type `T`, or
    /// `Err(Self)` if it isn't.
    #[stable(feature = "rust1", since = "1.0.0")]
    fn downcast<T: 'static>(self) -> Result<Box<T>, Self>;
}

#[stable(feature = "rust1", since = "1.0.0")]
impl BoxAny for Box<Any> {
    #[inline]
    fn downcast<T: 'static>(self) -> Result<Box<T>, Box<Any>> {
        if self.is::<T>() {
            unsafe {
                // Get the raw representation of the trait object
                let to: TraitObject =
                    mem::transmute::<Box<Any>, TraitObject>(self);

                // Extract the data pointer
                Ok(mem::transmute(to.data))
            }
        } else {
            Err(self)
        }
    }
}

#[stable]
impl<T: fmt::Display + ?Sized> fmt::Display for Box<T> {
    fn fmt(&self, f: &mut fmt::Formatter) -> fmt::Result {
        fmt::Display::fmt(&**self, f)
    }
}

<<<<<<< HEAD
#[stable(feature = "rust1", since = "1.0.0")]
impl<T: ?Sized + fmt::String> fmt::String for Box<T> {
=======
#[stable]
impl<T: fmt::Debug + ?Sized> fmt::Debug for Box<T> {
>>>>>>> 0430a43d
    fn fmt(&self, f: &mut fmt::Formatter) -> fmt::Result {
        fmt::Debug::fmt(&**self, f)
    }
}

#[stable]
impl fmt::Debug for Box<Any> {
    fn fmt(&self, f: &mut fmt::Formatter) -> fmt::Result {
        f.pad("Box<Any>")
    }
}

#[stable(feature = "rust1", since = "1.0.0")]
impl<T: ?Sized> Deref for Box<T> {
    type Target = T;

    fn deref(&self) -> &T { &**self }
}

#[stable(feature = "rust1", since = "1.0.0")]
impl<T: ?Sized> DerefMut for Box<T> {
    fn deref_mut(&mut self) -> &mut T { &mut **self }
}

// FIXME(#21363) remove `old_impl_check` when bug is fixed
#[old_impl_check]
impl<'a, T> Iterator for Box<Iterator<Item=T> + 'a> {
    type Item = T;

    fn next(&mut self) -> Option<T> {
        (**self).next()
    }

    fn size_hint(&self) -> (usize, Option<usize>) {
        (**self).size_hint()
    }
}

impl<'a, E: Error + 'a> FromError<E> for Box<Error + 'a> {
    fn from_error(err: E) -> Box<Error + 'a> {
        Box::new(err)
    }
}<|MERGE_RESOLUTION|>--- conflicted
+++ resolved
@@ -89,10 +89,6 @@
 pub struct Box<T>(Unique<T>);
 
 impl<T> Box<T> {
-<<<<<<< HEAD
-    /// Moves `x` into a freshly allocated box on the global exchange heap.
-    #[stable(feature = "rust1", since = "1.0.0")]
-=======
     /// Allocates memory on the heap and then moves `x` into it.
     ///
     /// # Examples
@@ -100,8 +96,7 @@
     /// ```
     /// let x = Box::new(5);
     /// ```
-    #[stable]
->>>>>>> 0430a43d
+    #[stable(feature = "rust1", since = "1.0.0")]
     pub fn new(x: T) -> Box<T> {
         box x
     }
@@ -222,26 +217,21 @@
     }
 }
 
-#[stable]
+#[stable(feature = "rust1", since = "1.0.0")]
 impl<T: fmt::Display + ?Sized> fmt::Display for Box<T> {
     fn fmt(&self, f: &mut fmt::Formatter) -> fmt::Result {
         fmt::Display::fmt(&**self, f)
     }
 }
 
-<<<<<<< HEAD
-#[stable(feature = "rust1", since = "1.0.0")]
-impl<T: ?Sized + fmt::String> fmt::String for Box<T> {
-=======
-#[stable]
+#[stable(feature = "rust1", since = "1.0.0")]
 impl<T: fmt::Debug + ?Sized> fmt::Debug for Box<T> {
->>>>>>> 0430a43d
     fn fmt(&self, f: &mut fmt::Formatter) -> fmt::Result {
         fmt::Debug::fmt(&**self, f)
     }
 }
 
-#[stable]
+#[stable(feature = "rust1", since = "1.0.0")]
 impl fmt::Debug for Box<Any> {
     fn fmt(&self, f: &mut fmt::Formatter) -> fmt::Result {
         f.pad("Box<Any>")
