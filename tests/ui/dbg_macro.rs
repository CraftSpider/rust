// compile-flags: --test
#![warn(clippy::dbg_macro)]

fn foo(n: u32) -> u32 {
    if let Some(n) = dbg!(n.checked_sub(4)) { n } else { n }
}

fn factorial(n: u32) -> u32 {
    if dbg!(n <= 1) {
        dbg!(1)
    } else {
        dbg!(n * factorial(n - 1))
    }
}

fn main() {
    dbg!(42);
    dbg!(dbg!(dbg!(42)));
    foo(3) + dbg!(factorial(4));
    dbg!(1, 2, dbg!(3, 4));
    dbg!(1, 2, 3, 4, 5);
}

mod issue7274 {
    trait Thing<'b> {
        fn foo(&self);
    }

    macro_rules! define_thing {
        ($thing:ident, $body:expr) => {
            impl<'a> Thing<'a> for $thing {
                fn foo<'b>(&self) {
                    $body
                }
            }
        };
    }

    struct MyThing;
    define_thing!(MyThing, {
        dbg!(2);
    });
<<<<<<< HEAD
=======
}

#[test]
pub fn issue8481() {
    dbg!(1);
>>>>>>> e2e492c1
}<|MERGE_RESOLUTION|>--- conflicted
+++ resolved
@@ -40,12 +40,9 @@
     define_thing!(MyThing, {
         dbg!(2);
     });
-<<<<<<< HEAD
-=======
 }
 
 #[test]
 pub fn issue8481() {
     dbg!(1);
->>>>>>> e2e492c1
 }