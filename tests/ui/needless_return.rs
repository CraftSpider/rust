--- conflicted
+++ resolved
@@ -369,9 +369,6 @@
     return "".split("").next().unwrap().to_string();
 }
 
-<<<<<<< HEAD
-fn main() {}
-=======
 fn main() {}
 
 fn a(x: Option<u8>) -> Option<u8> {
@@ -392,5 +389,4 @@
             return None;
         },
     }
-}
->>>>>>> 398be8c8
+}